--- conflicted
+++ resolved
@@ -23,8 +23,6 @@
 | optimizer | optimizer |  |  | Route optimizer options |
 
 <!-- Code generated DO NOT EDIT -->
-<<<<<<< HEAD
-=======
 ## vrrpInstance
 | Option | Type | Default | Validation | Description |
 |--------|------|---------|------------|-------------|
@@ -45,7 +43,6 @@
 | statics | map[string]string |  |  | List of static routes to include in BIRD |
 
 <!-- Code generated DO NOT EDIT -->
->>>>>>> 4f0f63a2
 ## optimizer
 | Option | Type | Default | Validation | Description |
 |--------|------|---------|------------|-------------|
@@ -111,26 +108,3 @@
 | optimize | *bool | false |  | Should the optimizer be enabled for this peer? |
 | optimize-inbound | *bool | false |  | Should the optimizer modify inbound policy? |
 | optimize-outbound | *bool | false |  | Should the optimizer modify outbound policy? |
-<<<<<<< HEAD
-
-<!-- Code generated DO NOT EDIT -->
-## vrrpInstance
-| Option | Type | Default | Validation | Description |
-|--------|------|---------|------------|-------------|
-| state | string |  | required | VRRP instance state ('primary' or 'backup') |
-| interface | string |  | required | Interface to send VRRP packets on |
-| vrid | uint |  | required | RFC3768 VRRP Virtual Router ID (1-255) |
-| priority | uint |  | required | RFC3768 VRRP Priority |
-| vips | []string |  | required,cidr | List of virtual IPs |
-
-<!-- Code generated DO NOT EDIT -->
-## augments
-| Option | Type | Default | Validation | Description |
-|--------|------|---------|------------|-------------|
-| accept4 | []string |  |  | List of BIRD protocols to import into the IPv4 table |
-| accept6 | []string |  |  | List of BIRD protocols to import into the IPv6 table |
-| reject4 | []string |  |  | List of BIRD protocols to not import into the IPv4 table |
-| reject6 | []string |  |  | List of BIRD protocols to not import into the IPv6 table |
-| statics | map[string]string |  |  | List of static routes to include in BIRD |
-=======
->>>>>>> 4f0f63a2
